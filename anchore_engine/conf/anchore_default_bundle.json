{
  "id": "2c53a13c-1765-11e8-82ef-23527761d060",
  "version": "1_0",
  "name": "Default bundle",
  "comment": "Default bundle",
  "mappings": [
    {
      "name": "default",
      "repository": "*",
      "image": {
        "type": "tag",
        "value": "*"
      },
      "whitelist_ids": [
        "37fd763e-1765-11e8-add4-3b16c029ac5c"
      ],
      "registry": "*",
      "id": "c4f9bf74-dc38-4ddf-b5cf-00e9c0074611",
      "policy_id": "48e6f7d6-1765-11e8-b5f9-8b6f228548b6"
    }
  ],
  "whitelists": [
    {
      "comment": "Default global whitelist",
      "items": [],
      "version": "1_0",
      "id": "37fd763e-1765-11e8-add4-3b16c029ac5c",
      "name": "Global Whitelist"
    }
  ],
  "policies": [
    {
      "comment": "System default policy",
      "rules": [
        {
<<<<<<< HEAD
            "comment": "Anchore-engine default policy",
            "rules": [
		{
                    "action": "GO",
                    "gate": "FILECHECK",
                    "trigger": "CONTENTMATCH",
                    "params": [
                        {
                            "name": "FILECHECK_CONTENTREGEXP",
                            "value": "AWS_SECRET_KEY|AWS_ACCESS_KEY|DOCKER_AUTH|PRIV_KEY|API_KEY"
                        }
                    ]
                },
		{
                    "action": "GO",
                    "gate": "FILECHECK",
                    "trigger": "FILENAMEMATCH",
                    "params": [
                        {
                            "name": "FILECHECK_NAMEREGEXP",
                            "value": ".*id_rsa.*|.*access_tokens\\.db.*|.*credentials\\.db.*"
                        }
                    ]
                },
                {
                    "action": "GO",
                    "gate": "DOCKERFILECHECK",
                    "trigger": "NOFROM",
                    "params": [

                    ],
                    "id": "9c6a1d1f-36da-446a-a828-116ed38069d3"
                },
                {
                    "action": "GO",
                    "gate": "DOCKERFILECHECK",
                    "trigger": "NOTAG",
                    "params": [

                    ],
                    "id": "8d3442d0-402d-4665-98aa-2173a6d3545b"
                },
                {
                    "action": "GO",
                    "gate": "DOCKERFILECHECK",
                    "trigger": "FROMSCRATCH",
                    "params": [

                    ],
                    "id": "72da4cba-94ab-4de7-9443-69d645eabcc4"
                },
                {
                    "action": "GO",
                    "gate": "DOCKERFILECHECK",
                    "trigger": "SUDO",
                    "params": [

                    ],
                    "id": "38ad4a03-afd6-4add-a6ef-bf4ab2106c74"
                },
                {
                    "action": "GO",
                    "gate": "DOCKERFILECHECK",
                    "trigger": "EXPOSE",
                    "params": [
                        {
                            "name": "DENIEDPORTS",
                            "value": "22"
                        }
                    ],
                    "id": "25379abd-65eb-4add-aac0-be60002519ab"
                },
                {
                    "action": "WARN",
                    "gate": "PKGDIFF",
                    "trigger": "PKGADD",
                    "params": [

                    ],
                    "id": "765ff3d3-77e1-4ff1-a52a-6e0bf8eab6d3"
                },
                {
                    "action": "WARN",
                    "gate": "PKGDIFF",
                    "trigger": "PKGDEL",
                    "params": [

                    ],
                    "id": "0f93f5b9-540a-4cab-954e-f1a0b473a741"
                },
                {
                    "action": "GO",
                    "gate": "PKGDIFF",
                    "trigger": "PKGVERSIONDIFF",
                    "params": [

                    ],
                    "id": "31eb6634-a83e-4d3e-8039-2fadc4b4758d"
                },
                {
                    "action": "GO",
                    "gate": "SUIDDIFF",
                    "trigger": "SUIDMODEDIFF",
                    "params": [

                    ],
                    "id": "b6e6da61-b21c-499a-a70d-a00a97e82b59"
                },
                {
                    "action": "GO",
                    "gate": "SUIDDIFF",
                    "trigger": "SUIDFILEADD",
                    "params": [

                    ],
                    "id": "d4a7a51e-33c4-4a83-b758-c6301493a4ec"
                },
                {
                    "action": "GO",
                    "gate": "SUIDDIFF",
                    "trigger": "SUIDFILEDEL",
                    "params": [

                    ],
                    "id": "a6f9cb69-a181-4302-8ca2-2285331935af"
                },
                {
                    "action": "GO",
                    "gate": "ANCHORESEC",
                    "trigger": "VULNUNKNOWN",
                    "params": [

                    ],
                    "id": "e0867ca2-66d2-4999-aeba-31da64754a7c"
                },
                {
                    "action": "GO",
                    "gate": "ANCHORESEC",
                    "trigger": "VULNLOW",
                    "params": [

                    ],
                    "id": "dbdbb3e8-a45d-43f1-b558-ced31f9211c2"
                },
                {
                    "action": "WARN",
                    "gate": "ANCHORESEC",
                    "trigger": "VULNMEDIUM",
                    "params": [

                    ],
                    "id": "77422a88-2a84-4454-967c-59b8c8f36464"
                },
                {
                    "action": "STOP",
                    "gate": "ANCHORESEC",
                    "trigger": "VULNHIGH",
                    "params": [

                    ],
                    "id": "d0959409-15c6-42fd-90b2-05f49ca9cca5"
                },
                {
                    "action": "STOP",
                    "gate": "ANCHORESEC",
                    "trigger": "VULNCRITICAL",
                    "params": [

                    ],
                    "id": "6fe10b89-fdef-4310-b383-3c560c797204"
                },
                {
                    "action": "WARN",
                    "gate": "ANCHORESEC",
                    "trigger": "UNSUPPORTEDDISTRO",
                    "params": [

                    ],
                    "id": "38092e38-a474-486c-85d7-318958ed4e6b"
                }
            ],
            "version": "1_0",
            "name": "default",
            "id": "7dcbe180-2914-4723-89d4-20b6657f66eb"
        }
    ],
    "mappings": [
=======
          "action": "STOP",
          "gate": "DOCKERFILECHECK",
          "trigger": "EXPOSE",
          "params": [
            {
              "name": "DENIEDPORTS",
              "value": "22"
            }
          ],
          "id": "ce7b8000-829b-4c27-8122-69cd59018400"
        },
>>>>>>> ed6af498
        {
          "action": "WARN",
          "gate": "DOCKERFILECHECK",
          "trigger": "NOHEALTHCHECK",
          "params": [],
          "id": "312d9e41-1c05-4e2f-ad89-b7d34b0855bb"
        },
        {
          "action": "WARN",
          "gate": "ANCHORESEC",
          "trigger": "FEEDOUTOFDATE",
          "params": [
            {
              "name": "MAXAGE",
              "value": "2"
            }
          ],
          "id": "6b5c14e7-a6f7-48cc-99d2-959273a2c6fa"
        },
        {
          "action": "WARN",
          "gate": "ANCHORESEC",
          "trigger": "UNSUPPORTEDDISTRO",
          "params": [],
          "id": "3e79ea94-18c4-4d26-9e29-3b9172a62c2e"
        },
        {
          "action": "WARN",
          "gate": "ANCHORESEC",
          "trigger": "VULNMEDIUM",
          "params": [],
          "id": "6063fdde-b1c5-46af-973a-915739451ac4"
        },
        {
          "action": "STOP",
          "gate": "ANCHORESEC",
          "trigger": "VULNHIGH",
          "params": [],
          "id": "b30e8abc-444f-45b1-8a37-55be1b8c8bb5"
        },
        {
          "action": "STOP",
          "gate": "ANCHORESEC",
          "trigger": "VULNCRITICAL",
          "params": [],
          "id": "295adc9f-28b9-4aab-a5d6-833cf7727db7"
        }
      ],
      "version": "1_0",
      "id": "48e6f7d6-1765-11e8-b5f9-8b6f228548b6",
      "name": "DefaultPolicy"
    }
  ]
}<|MERGE_RESOLUTION|>--- conflicted
+++ resolved
@@ -33,195 +33,6 @@
       "comment": "System default policy",
       "rules": [
         {
-<<<<<<< HEAD
-            "comment": "Anchore-engine default policy",
-            "rules": [
-		{
-                    "action": "GO",
-                    "gate": "FILECHECK",
-                    "trigger": "CONTENTMATCH",
-                    "params": [
-                        {
-                            "name": "FILECHECK_CONTENTREGEXP",
-                            "value": "AWS_SECRET_KEY|AWS_ACCESS_KEY|DOCKER_AUTH|PRIV_KEY|API_KEY"
-                        }
-                    ]
-                },
-		{
-                    "action": "GO",
-                    "gate": "FILECHECK",
-                    "trigger": "FILENAMEMATCH",
-                    "params": [
-                        {
-                            "name": "FILECHECK_NAMEREGEXP",
-                            "value": ".*id_rsa.*|.*access_tokens\\.db.*|.*credentials\\.db.*"
-                        }
-                    ]
-                },
-                {
-                    "action": "GO",
-                    "gate": "DOCKERFILECHECK",
-                    "trigger": "NOFROM",
-                    "params": [
-
-                    ],
-                    "id": "9c6a1d1f-36da-446a-a828-116ed38069d3"
-                },
-                {
-                    "action": "GO",
-                    "gate": "DOCKERFILECHECK",
-                    "trigger": "NOTAG",
-                    "params": [
-
-                    ],
-                    "id": "8d3442d0-402d-4665-98aa-2173a6d3545b"
-                },
-                {
-                    "action": "GO",
-                    "gate": "DOCKERFILECHECK",
-                    "trigger": "FROMSCRATCH",
-                    "params": [
-
-                    ],
-                    "id": "72da4cba-94ab-4de7-9443-69d645eabcc4"
-                },
-                {
-                    "action": "GO",
-                    "gate": "DOCKERFILECHECK",
-                    "trigger": "SUDO",
-                    "params": [
-
-                    ],
-                    "id": "38ad4a03-afd6-4add-a6ef-bf4ab2106c74"
-                },
-                {
-                    "action": "GO",
-                    "gate": "DOCKERFILECHECK",
-                    "trigger": "EXPOSE",
-                    "params": [
-                        {
-                            "name": "DENIEDPORTS",
-                            "value": "22"
-                        }
-                    ],
-                    "id": "25379abd-65eb-4add-aac0-be60002519ab"
-                },
-                {
-                    "action": "WARN",
-                    "gate": "PKGDIFF",
-                    "trigger": "PKGADD",
-                    "params": [
-
-                    ],
-                    "id": "765ff3d3-77e1-4ff1-a52a-6e0bf8eab6d3"
-                },
-                {
-                    "action": "WARN",
-                    "gate": "PKGDIFF",
-                    "trigger": "PKGDEL",
-                    "params": [
-
-                    ],
-                    "id": "0f93f5b9-540a-4cab-954e-f1a0b473a741"
-                },
-                {
-                    "action": "GO",
-                    "gate": "PKGDIFF",
-                    "trigger": "PKGVERSIONDIFF",
-                    "params": [
-
-                    ],
-                    "id": "31eb6634-a83e-4d3e-8039-2fadc4b4758d"
-                },
-                {
-                    "action": "GO",
-                    "gate": "SUIDDIFF",
-                    "trigger": "SUIDMODEDIFF",
-                    "params": [
-
-                    ],
-                    "id": "b6e6da61-b21c-499a-a70d-a00a97e82b59"
-                },
-                {
-                    "action": "GO",
-                    "gate": "SUIDDIFF",
-                    "trigger": "SUIDFILEADD",
-                    "params": [
-
-                    ],
-                    "id": "d4a7a51e-33c4-4a83-b758-c6301493a4ec"
-                },
-                {
-                    "action": "GO",
-                    "gate": "SUIDDIFF",
-                    "trigger": "SUIDFILEDEL",
-                    "params": [
-
-                    ],
-                    "id": "a6f9cb69-a181-4302-8ca2-2285331935af"
-                },
-                {
-                    "action": "GO",
-                    "gate": "ANCHORESEC",
-                    "trigger": "VULNUNKNOWN",
-                    "params": [
-
-                    ],
-                    "id": "e0867ca2-66d2-4999-aeba-31da64754a7c"
-                },
-                {
-                    "action": "GO",
-                    "gate": "ANCHORESEC",
-                    "trigger": "VULNLOW",
-                    "params": [
-
-                    ],
-                    "id": "dbdbb3e8-a45d-43f1-b558-ced31f9211c2"
-                },
-                {
-                    "action": "WARN",
-                    "gate": "ANCHORESEC",
-                    "trigger": "VULNMEDIUM",
-                    "params": [
-
-                    ],
-                    "id": "77422a88-2a84-4454-967c-59b8c8f36464"
-                },
-                {
-                    "action": "STOP",
-                    "gate": "ANCHORESEC",
-                    "trigger": "VULNHIGH",
-                    "params": [
-
-                    ],
-                    "id": "d0959409-15c6-42fd-90b2-05f49ca9cca5"
-                },
-                {
-                    "action": "STOP",
-                    "gate": "ANCHORESEC",
-                    "trigger": "VULNCRITICAL",
-                    "params": [
-
-                    ],
-                    "id": "6fe10b89-fdef-4310-b383-3c560c797204"
-                },
-                {
-                    "action": "WARN",
-                    "gate": "ANCHORESEC",
-                    "trigger": "UNSUPPORTEDDISTRO",
-                    "params": [
-
-                    ],
-                    "id": "38092e38-a474-486c-85d7-318958ed4e6b"
-                }
-            ],
-            "version": "1_0",
-            "name": "default",
-            "id": "7dcbe180-2914-4723-89d4-20b6657f66eb"
-        }
-    ],
-    "mappings": [
-=======
           "action": "STOP",
           "gate": "DOCKERFILECHECK",
           "trigger": "EXPOSE",
@@ -233,7 +44,6 @@
           ],
           "id": "ce7b8000-829b-4c27-8122-69cd59018400"
         },
->>>>>>> ed6af498
         {
           "action": "WARN",
           "gate": "DOCKERFILECHECK",
