---
swagger: "2.0"
info:
  description: "Catalog service for anchore-engine"
  version: "0.9.0"
  title: "Catalog"
  contact:
    email: "dev@anchore.com"
  license:
    name: "Apache 2.0"
    url: "http://www.apache.org/licenses/LICENSE-2.0.html"
#host: "localhost:83"
basePath: "/v1"
tags:
- name: "catalog"
  description: "Catalog Service"
  externalDocs:
    description: "Find out more"
    url: "http://anchore.com"
schemes:
- "https"
- "http"

securityDefinitions:
  basicAuth:
    type: basic

security:
  - basicAuth: []

paths:
  /status:
    get:
      tags:
      - "catalog"
      summary: "Get the status of the service"
      description: ""
      operationId: "status"
      produces:
      - "application/json"
      responses:
        200:
          description: "success"
          description: "service status"
          schema:
            type: object
      x-swagger-router-controller: "anchore_engine.services.catalog.api.controllers.default_controller"
<<<<<<< HEAD
  /repo:
    post:
      tags:
      - "catalog"
      summary: "Add repo to watch to the DB"
      description: ""
      operationId: "repo_post"
      parameters:
      - name: 'regrepo'
        in: query
        type: string
        description: "full regrepo to add e.g. docker.io/library/alpine"
        required: true
      - name: 'autosubscribe'
        in: query
        type: boolean
        description: "flag to enable/disable auto tag_update activation when new images from a repo are added"
        required: false
#      - name: 'bodycontent'
#        in: body
#        schema:
#          type: object
#        description: "object describing repo to add"
#        required: false
=======
  /summaries/imagetags:
    get:
      tags:
      - "catalog"
      summary: "Get image digest and tags summary list from DB"
      description: ""
      operationId: "image_tags_get"
>>>>>>> f5eef8f9
      produces:
      - "application/json"
      responses:
        200:
          description: "success"
          schema:
            type: object
      x-swagger-router-controller: "anchore_engine.services.catalog.api.controllers.default_controller"
  /image:
    get:
      tags:
      - "catalog"
      summary: "Get image records from DB"
      description: ""
      operationId: "image_get"
      parameters:
      - name: 'tag'
        in: query
        type: string
        description: "tag of image to get"
        required: false
      - name: 'digest'
        in: query
        type: string
        description: "digest of image to get"
        required: false
      - name: 'imageId'
        in: query
        type: string
        description: "imageId of image to get"
        required: false
      - name: 'registry_lookup'
        in: query
        type: boolean
        description: "force registry lookup"
        required: false
        default: false
      - name: 'history'
        in: query
        type: string
        description: "get all matching records for given tag"
        required: false
        default: false
      produces:
      - "application/json"
      responses:
        200:
          description: "success"
          schema:
            type: object
      x-swagger-router-controller: "anchore_engine.services.catalog.api.controllers.default_controller"
    post:
      tags:
      - "catalog"
      summary: "Get image records from DB"
      description: ""
      operationId: "image_post"
      parameters:
      - name: 'tag'
        in: query
        type: string
        description: "tag of image to add"
        required: false
      - name: 'bodycontent'
        in: body
        schema:
          type: object
        description: "object describing image to add"
        required: true
      produces:
      - "application/json"
      responses:
        200:
          description: "success"
          schema:
            type: object
      x-swagger-router-controller: "anchore_engine.services.catalog.api.controllers.default_controller"

  /image/{imageDigest}:
    get:
      tags:
      - "catalog"
      summary: "Get image records from DB"
      description: ""
      operationId: "image_imageDigest_get"
      parameters:
      - name: 'imageDigest'
        in: path
        type: string
        description: "imageDigest of image to get"
        required: true
      produces:
      - "application/json"
      responses:
        200:
          description: "success"
          schema:
            type: object
      x-swagger-router-controller: "anchore_engine.services.catalog.api.controllers.default_controller"
    delete:
      tags:
      - "catalog"
      summary: "Delete image record from DB"
      description: ""
      operationId: "image_imageDigest_delete"
      parameters:
      - name: 'imageDigest'
        in: path
        type: string
        description: "imageDigest of image to delete"
        required: true
      - name: 'force'
        in: query
        type: boolean
        description: "force delete"
        required: false
      produces:
      - "application/json"
      responses:
        200:
          description: "success"
          schema:
            type: object
      x-swagger-router-controller: "anchore_engine.services.catalog.api.controllers.default_controller"
    put:
      tags:
      - "catalog"
      summary: "Update image record from DB"
      description: ""
      operationId: "image_imageDigest_put"
      parameters:
      - name: 'imageDigest'
        in: path
        type: string
        description: "imageDigest of image to delete"
        required: true
      - name: 'bodycontent'
        in: body
        schema:
          type: object
        description: "image record to update"
        required: true
      produces:
      - "application/json"
      responses:
        200:
          description: "success"
          schema:
            type: object
      x-swagger-router-controller: "anchore_engine.services.catalog.api.controllers.default_controller"

  /registry_lookup:
    get:
      tags:
      - "catalog"
      summary: "Get image info from registry"
      description: ""
      operationId: "registry_lookup"
      parameters:
      - name: 'tag'
        in: query
        type: string
        description: "tag of image to lookup"
        required: false
      - name: 'digest'
        in: query
        type: string
        description: "digest of image to lookup"
        required: false
      produces:
      - "application/json"
      responses:
        200:
          description: "success"
          schema:
            type: object
      x-swagger-router-controller: "anchore_engine.services.catalog.api.controllers.default_controller"

  /import:
    post:
      tags:
      - "catalog"
      summary: "Import raw anchore image record into DB"
      description: ""
      operationId: "image_import"
      parameters:
      - name: 'bodycontent'
        in: body
        schema:
          type: object
        description: "image record to update"
        required: true
      produces:
      - "application/json"
      responses:
        200:
          description: "success"
          schema:
            type: object
      x-swagger-router-controller: "anchore_engine.services.catalog.api.controllers.default_controller"

  /policies:
    get:
      tags:
      - "catalog"
      summary: "Get policy records from DB"
      description: ""
      operationId: "policies_get"
      parameters:
      - name: 'bodycontent'
        in: body
        schema:
          type: object
        description: "policy object to get"
        required: false
      produces:
      - "application/json"
      responses:
        200:
          description: "success"
          schema:
            type: object
      x-swagger-router-controller: "anchore_engine.services.catalog.api.controllers.default_controller"
    delete:
      tags:
      - "catalog"
      summary: "Delete policy record from DB"
      description: ""
      operationId: "policies_delete"
      parameters:
      - name: 'bodycontent'
        in: body
        schema:
          type: object
        description: "policy object to delete"
        required: true
      - name: 'cleanup_evals'
        in: query
        type: boolean
        description: "delete all policy eval records associated with policyId on deletion"
        required: true
      produces:
      - "application/json"
      responses:
        200:
          description: "success"
          schema:
            type: object
      x-swagger-router-controller: "anchore_engine.services.catalog.api.controllers.default_controller"
    put:
      tags:
      - "catalog"
      summary: "Update policy record from DB"
      description: ""
      operationId: "policies_put"
      parameters:
      - name: 'bodycontent'
        in: body
        schema:
          type: object
        description: "image record to update"
        required: true
      produces:
      - "application/json"
      responses:
        200:
          description: "success"
          schema:
            type: object
      x-swagger-router-controller: "anchore_engine.services.catalog.api.controllers.default_controller"
    post:
      tags:
      - "catalog"
      summary: "Add policy record to DB"
      description: ""
      operationId: "policies_post"
      parameters:
      - name: 'bodycontent'
        in: body
        schema:
          type: object
        description: "image record to update"
        required: true
      produces:
      - "application/json"
      responses:
        200:
          description: "success"
          schema:
            type: object
      x-swagger-router-controller: "anchore_engine.services.catalog.api.controllers.default_controller"

  /evals:
    get:
      tags:
      - "catalog"
      summary: "Get eval records from DB"
      description: ""
      operationId: "evals_get"
      parameters:
      - name: 'bodycontent'
        in: body
        schema:
          type: object
        description: "eval object to get"
        required: false
      produces:
      - "application/json"
      responses:
        200:
          description: "success"
          schema:
            type: object
      x-swagger-router-controller: "anchore_engine.services.catalog.api.controllers.default_controller"
    delete:
      tags:
      - "catalog"
      summary: "Delete eval record from DB"
      description: ""
      operationId: "evals_delete"
      parameters:
      - name: 'bodycontent'
        in: body
        schema:
          type: object
        description: "eval object to delete"
        required: true
      produces:
      - "application/json"
      responses:
        200:
          description: "success"
          schema:
            type: object
      x-swagger-router-controller: "anchore_engine.services.catalog.api.controllers.default_controller"
    put:
      tags:
      - "catalog"
      summary: "Update eval record from DB"
      description: ""
      operationId: "evals_put"
      parameters:
      - name: 'bodycontent'
        in: body
        schema:
          type: object
        description: "eval record to update"
        required: true
      produces:
      - "application/json"
      responses:
        200:
          description: "success"
          schema:
            type: object
      x-swagger-router-controller: "anchore_engine.services.catalog.api.controllers.default_controller"
    post:
      tags:
      - "catalog"
      summary: "Add eval record to DB"
      description: ""
      operationId: "evals_post"
      parameters:
      - name: 'bodycontent'
        in: body
        schema:
          type: object
        description: "eval record to add"
        required: true
      produces:
      - "application/json"
      responses:
        200:
          description: "success"
          schema:
            type: object
      x-swagger-router-controller: "anchore_engine.services.catalog.api.controllers.default_controller"

  /archive/{bucket}/{archiveid}:
    get:
      tags:
      - "catalog"
      summary: "Get document from archive"
      description: ""
      operationId: "archive_get"
      parameters:
      - name: 'bucket'
        in: path
        type: string
        description: "bucket"
        required: true
      - name: 'archiveid'
        in: path
        type: string
        description: "archiveid"
        required: true
      produces:
      - "application/json"
      responses:
        200:
          description: "success"
          schema:
            type: object
      x-swagger-router-controller: "anchore_engine.services.catalog.api.controllers.default_controller"
    post:
      tags:
      - "catalog"
      summary: "Add document to archive"
      description: ""
      operationId: "archive_post"
      parameters:
      - name: 'bucket'
        in: path
        type: string
        description: "bucket"
        required: true
      - name: 'archiveid'
        in: path
        type: string
        description: "archiveid"
        required: true
      - name: 'bodycontent'
        in: body
        schema:
          type: object
        description: "document to archive"
        required: true
      produces:
      - "application/json"
      responses:
        200:
          description: "success"
          schema:
            type: object
      x-swagger-router-controller: "anchore_engine.services.catalog.api.controllers.default_controller"

  /subscriptions:
    get:
      tags:
      - "catalog"
      summary: "Get subscription records from DB"
      description: ""
      operationId: "subscriptions_get"
      parameters:
      - name: 'subscription_key'
        in: query
        type: string
        description: "filter only subscriptions matching key"
        required: false
      - name: 'subscription_type'
        in: query
        type: string
        description: "filter only subscriptions matching type"
        required: false
      produces:
      - "application/json"
      responses:
        200:
          description: "success"
          schema:
            type: object
      x-swagger-router-controller: "anchore_engine.services.catalog.api.controllers.default_controller"
    post:
      tags:
      - "catalog"
      summary: "Add subscription record to DB"
      description: ""
      operationId: "subscriptions_post"
      parameters:
      - name: 'bodycontent'
        in: body
        schema:
          type: object
        description: "subscription object to add"
        required: true
      produces:
      - "application/json"
      responses:
        200:
          description: "success"
          schema:
            type: object
      x-swagger-router-controller: "anchore_engine.services.catalog.api.controllers.default_controller"

  /subscriptions/{subscriptionId}:
    get:
      tags:
      - "catalog"
      summary: "Get subscription records from DB"
      description: ""
      operationId: "subscriptions_subscriptionId_get"
      parameters:
      - name: 'subscriptionId'
        in: path
        type: string
        description: "subscription Id object to get"
        required: true
      produces:
      - "application/json"
      responses:
        200:
          description: "success"
          schema:
            type: object
      x-swagger-router-controller: "anchore_engine.services.catalog.api.controllers.default_controller"
    delete:
      tags:
      - "catalog"
      summary: "Delete subscription records from DB"
      description: ""
      operationId: "subscriptions_subscriptionId_delete"
      parameters:
      - name: 'subscriptionId'
        in: path
        type: string
        description: "subscription Id object to delete"
        required: true
      produces:
      - "application/json"
      responses:
        200:
          description: "success"
          schema:
            type: object
      x-swagger-router-controller: "anchore_engine.services.catalog.api.controllers.default_controller"
    put:
      tags:
      - "catalog"
      summary: "Add subscription record to DB"
      description: ""
      operationId: "subscriptions_subscriptionId_put"
      parameters:
      - name: 'subscriptionId'
        in: path
        type: string
        description: "subscription Id of object to update"
        required: true
      - name: 'bodycontent'
        in: body
        schema:
          type: object
        description: "subscription object to update"
        required: true
      produces:
      - "application/json"
      responses:
        200:
          description: "success"
          schema:
            type: object
      x-swagger-router-controller: "anchore_engine.services.catalog.api.controllers.default_controller"

  /events:
    get:
      tags:
      - "catalog"
      summary: "Get event records from DB"
      description: ""
      operationId: "events_get"
      produces:
      - "application/json"
      responses:
        200:
          description: "success"
          schema:
            type: object
      x-swagger-router-controller: "anchore_engine.services.catalog.api.controllers.default_controller"
    delete:
      tags:
      - "catalog"
      summary: "Delete event record from DB"
      description: ""
      operationId: "events_delete"
      parameters:
      - name: 'bodycontent'
        in: body
        schema:
          type: object
        description: "event object to delete"
        required: true
      produces:
      - "application/json"
      responses:
        200:
          description: "success"
          schema:
            type: object
      x-swagger-router-controller: "anchore_engine.services.catalog.api.controllers.default_controller"
    post:
      tags:
      - "catalog"
      summary: "Add event record to DB"
      description: ""
      operationId: "events_post"
      parameters:
      - name: 'bodycontent'
        in: body
        schema:
          type: object
        description: "event record to update"
        required: true
      produces:
      - "application/json"
      responses:
        200:
          description: "success"
          schema:
            type: object
      x-swagger-router-controller: "anchore_engine.services.catalog.api.controllers.default_controller"

  /users:
    get:
      tags:
      - "catalog"
      summary: "Get user records from DB"
      description: ""
      operationId: "users_get"
      produces:
      - "application/json"
      responses:
        200:
          description: "success"
          schema:
            type: object
      x-swagger-router-controller: "anchore_engine.services.catalog.api.controllers.default_controller"

  /users/{inuserId}:
    get:
      tags:
      - "catalog"
      summary: "Get user records from DB"
      description: ""
      operationId: "users_userId_get"
      parameters:
      - name: 'inuserId'
        in: path
        type: string
        description: "user Id object to get"
        required: true
      produces:
      - "application/json"
      responses:
        200:
          description: "success"
          schema:
            type: object
      x-swagger-router-controller: "anchore_engine.services.catalog.api.controllers.default_controller"
    delete:
      tags:
      - "catalog"
      summary: "Delete user records from DB"
      description: ""
      operationId: "users_userId_delete"
      parameters:
      - name: 'inuserId'
        in: path
        type: string
        description: "user Id object to delete"
        required: true
      produces:
      - "application/json"
      responses:
        200:
          description: "success"
          schema:
            type: object
      x-swagger-router-controller: "anchore_engine.services.catalog.api.controllers.default_controller"

  /system/registries:
    get:
      tags:
      - "catalog"
      summary: "Get registry records from DB"
      description: ""
      operationId: "system_registries_get"
      produces:
      - "application/json"
      responses:
        200:
          description: "success"
          schema:
            type: object
      x-swagger-router-controller: "anchore_engine.services.catalog.api.controllers.default_controller"
    post:
      tags:
      - "catalog"
      summary: "Add registry record to DB"
      description: ""
      operationId: "system_registries_post"
      parameters:
      - name: 'bodycontent'
        in: body
        schema:
          type: object
        description: "registry object to add"
        required: true
      produces:
      - "application/json"
      responses:
        200:
          description: "success"
          schema:
            type: object
      x-swagger-router-controller: "anchore_engine.services.catalog.api.controllers.default_controller"

  /system/registries/{registry}:
    get:
      tags:
      - "catalog"
      summary: "Get registry records from DB"
      description: ""
      operationId: "system_registries_registry_get"
      parameters:
      - name: 'registry'
        in: path
        type: string
        description: "registry Id object to get"
        required: true
      produces:
      - "application/json"
      responses:
        200:
          description: "success"
          schema:
            type: object
      x-swagger-router-controller: "anchore_engine.services.catalog.api.controllers.default_controller"
    delete:
      tags:
      - "catalog"
      summary: "Delete registry records from DB"
      description: ""
      operationId: "system_registries_registry_delete"
      parameters:
      - name: 'registry'
        in: path
        type: string
        description: "registry Id object to delete"
        required: true
      produces:
      - "application/json"
      responses:
        200:
          description: "success"
          schema:
            type: object
      x-swagger-router-controller: "anchore_engine.services.catalog.api.controllers.default_controller"
    put:
      tags:
      - "catalog"
      summary: "Add registry record to DB"
      description: ""
      operationId: "system_registries_registry_put"
      parameters:
      - name: 'registry'
        in: path
        type: string
        description: "registry Id of object to update"
        required: true
      - name: 'bodycontent'
        in: body
        schema:
          type: object
        description: "registry object to update"
        required: true
      produces:
      - "application/json"
      responses:
        200:
          description: "success"
          schema:
            type: object
      x-swagger-router-controller: "anchore_engine.services.catalog.api.controllers.default_controller"

  /system:
    get:
      tags:
      - "catalog"
      summary: "Get system routes"
      description: ""
      operationId: "system_get"
      produces:
      - "application/json"
      responses:
        200:
          description: "success"
          schema:
            type: object
      x-swagger-router-controller: "anchore_engine.services.catalog.api.controllers.default_controller"

  /system/services:
    get:
      tags:
      - "catalog"
      summary: "Get system services list"
      description: ""
      operationId: "system_services_get"
      produces:
      - "application/json"
      responses:
        200:
          description: "success"
          schema:
            type: object
      x-swagger-router-controller: "anchore_engine.services.catalog.api.controllers.default_controller"

  /system/services/{servicename}:
    get:
      tags:
      - "catalog"
      summary: "Get hostIds for all hosts servicing servicename services"
      description: ""
      operationId: "system_services_servicename_get"
      parameters:
      - name: 'servicename'
        in: path
        type: string
        description: "service name"
        required: true
      produces:
      - "application/json"
      responses:
        200:
          description: "success"
          schema:
            type: object
      x-swagger-router-controller: "anchore_engine.services.catalog.api.controllers.default_controller"

  /system/services/{servicename}/{hostId}:
    get:
      tags:
      - "catalog"
      summary: "Get services running on hostId"
      description: ""
      operationId: "system_services_servicename_hostId_get"
      parameters:
      - name: 'servicename'
        in: path
        type: string
        description: "service name"
        required: true
      - name: 'hostId'
        in: path
        type: string
        description: "host ID"
        required: true
      produces:
      - "application/json"
      responses:
        200:
          description: "success"
          schema:
            type: object
      x-swagger-router-controller: "anchore_engine.services.catalog.api.controllers.default_controller"
    delete:
      tags:
      - "catalog"
      summary: "Delete registry records from DB"
      description: ""
      operationId: "system_services_servicename_hostId_delete"
      parameters:
      - name: 'servicename'
        in: path
        type: string
        description: "service name"
        required: true
      - name: 'hostId'
        in: path
        type: string
        description: "host ID"
        required: true
      produces:
      - "application/json"
      responses:
        200:
          description: "success"
          schema:
            type: object
      x-swagger-router-controller: "anchore_engine.services.catalog.api.controllers.default_controller"

  /system/subscriptions:
    get:
      tags:
      - "catalog"
      summary: "Get subscription types"
      description: ""
      operationId: "system_subscriptions_get"
      produces:
      - "application/json"
      responses:
        200:
          description: "success"
          schema:
            type: object
      x-swagger-router-controller: "anchore_engine.services.catalog.api.controllers.default_controller"

  /system/prune:
    get:
      tags:
      - "catalog"
      summary: "Get list of resources that can be pruned"
      description: ""
      operationId: "system_prune_get"
      produces:
      - "application/json"
      responses:
        200:
          description: "success"
          schema:
            type: object
      x-swagger-router-controller: "anchore_engine.services.catalog.api.controllers.default_controller"

  /system/prune/{resourcetype}:
    get:
      tags:
      - "catalog"
      summary: "Get list of candidates for pruning"
      description: ""
      operationId: "system_prune_resourcetype_get"
      parameters:
      - name: 'resourcetype'
        in: path
        type: string
        description: "resource type"
        required: true
      - name: 'dangling'
        in: query
        type: boolean
        description: "filter only disconnected resources"
        required: false
      - name: 'olderthan'
        in: query
        type: integer
        description: "filter only resources older than specified number of seconds"
        required: false
      produces:
      - "application/json"
      responses:
        200:
          description: "success"
          schema:
            type: object
      x-swagger-router-controller: "anchore_engine.services.catalog.api.controllers.default_controller"
    post:
      tags:
      - "catalog"
      summary: "Perform pruning on input resource name"
      description: ""
      operationId: "system_prune_resourcetype_post"
      parameters:
      - name: 'resourcetype'
        in: path
        type: string
        description: "resource type"
        required: true
      - name: 'bodycontent'
        in: body
        schema:
          type: object
        description: "resource objects to prune"
        required: true
      produces:
      - "application/json"
      responses:
        200:
          description: "success"
          schema:
            type: object
      x-swagger-router-controller: "anchore_engine.services.catalog.api.controllers.default_controller"<|MERGE_RESOLUTION|>--- conflicted
+++ resolved
@@ -45,7 +45,6 @@
           schema:
             type: object
       x-swagger-router-controller: "anchore_engine.services.catalog.api.controllers.default_controller"
-<<<<<<< HEAD
   /repo:
     post:
       tags:
@@ -64,13 +63,12 @@
         type: boolean
         description: "flag to enable/disable auto tag_update activation when new images from a repo are added"
         required: false
-#      - name: 'bodycontent'
-#        in: body
-#        schema:
-#          type: object
-#        description: "object describing repo to add"
-#        required: false
-=======
+      responses:
+        200:
+          description: "success"
+          schema:
+            type: object
+      x-swagger-router-controller: "anchore_engine.services.catalog.api.controllers.default_controller"
   /summaries/imagetags:
     get:
       tags:
@@ -78,7 +76,6 @@
       summary: "Get image digest and tags summary list from DB"
       description: ""
       operationId: "image_tags_get"
->>>>>>> f5eef8f9
       produces:
       - "application/json"
       responses:
