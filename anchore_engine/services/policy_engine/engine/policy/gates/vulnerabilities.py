--- conflicted
+++ resolved
@@ -48,7 +48,6 @@
         if not comparison_fn:
             raise KeyError(self.severity_comparison)
 
-<<<<<<< HEAD
         if self.package_type.value() in ['all', 'non-os']:
             cpevulns = context.data.get('loaded_cpe_vulnerabilities')
             if cpevulns:
@@ -84,6 +83,11 @@
                     found_severity_idx = SEVERITY_ORDERING.index(pkg_vuln.vulnerability.severity.lower()) if pkg_vuln.vulnerability.severity else 0
 
                     if comparison_fn(found_severity_idx, comparison_idx):
+                        # Check vendor_only flag specified by the user in policy
+                        if is_vendor_only and pkg_vuln.fix_has_no_advisory():
+                            # skip this vulnerability
+                            continue
+
                         # Check fix_available status if specified by user in policy
                         if is_fix_available is not None:
                             # Must to a fix_available check
@@ -99,33 +103,6 @@
                             message = pkg_vuln.vulnerability.severity.upper() + " Vulnerability found in os package type ("+pkg_vuln.pkg_type+") - " + \
                                       pkg_vuln.pkg_name + " (" + pkg_vuln.vulnerability_id + " - " + pkg_vuln.vulnerability.link + ")"
                             self._fire(instance_id=pkg_vuln.vulnerability_id + '+' + pkg_vuln.pkg_name, msg=message)
-=======
-        for pkg_vuln in vulns:
-            # Filter by level first
-            found_severity_idx = SEVERITY_ORDERING.index(pkg_vuln.vulnerability.severity.lower()) if pkg_vuln.vulnerability.severity else 0
-
-            if comparison_fn(found_severity_idx, comparison_idx):
-                # Check vendor_only flag specified by the user in policy
-                if is_vendor_only and pkg_vuln.fix_has_no_advisory():
-                    # skip this vulnerability
-                    continue
-
-                # Check fix_available status if specified by user in policy
-                if is_fix_available is not None:
-                    # Must to a fix_available check
-                    fix_available_in = pkg_vuln.fixed_in()
-
-                    if is_fix_available == (fix_available_in is not None):
-                        # explicit fix state check matches fix availability
-                        message = pkg_vuln.vulnerability.severity.upper() + " Vulnerability found in package - " + \
-                                  pkg_vuln.pkg_name + " (" + pkg_vuln.vulnerability_id + " - " + pkg_vuln.vulnerability.link + ")"
-                        self._fire(instance_id=pkg_vuln.vulnerability_id + '+' + pkg_vuln.pkg_name, msg=message)
-                else:
-                    # No fix status check since not specified by user
-                    message = pkg_vuln.vulnerability.severity.upper() + " Vulnerability found in package - " + \
-                              pkg_vuln.pkg_name + " (" + pkg_vuln.vulnerability_id + " - " + pkg_vuln.vulnerability.link + ")"
-                    self._fire(instance_id=pkg_vuln.vulnerability_id + '+' + pkg_vuln.pkg_name, msg=message)
->>>>>>> 265d9fc0
 
 
 class FeedOutOfDateTrigger(BaseTrigger):
